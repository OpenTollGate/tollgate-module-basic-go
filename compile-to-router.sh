#!/bin/bash

# Exit on any error (including SSH timeouts)
set -e

<<<<<<< HEAD
# compile-to-router.sh - Build and deploy TollGate service + CLI to OpenWrt router
=======
# compile-to-router.sh - Build and deploy tollgate-wrt binary to OpenWrt router
>>>>>>> ccb08569
#
# PURPOSE:
#   Development/debugging tool for quickly testing changes on a router.
#   NOT intended for official deployments or production use.
#
# DESCRIPTION:
<<<<<<< HEAD
#   This script cross-compiles both the TollGate service and CLI client for the target
#   router architecture and deploys them via SSH/SCP. It handles the service
=======
#   This script cross-compiles the tollgate-wrt Go application for the target
#   router architecture and deploys it via SSH/SCP. It handles the service
>>>>>>> ccb08569
#   lifecycle by stopping the service before deployment and restarting it after.
#   Designed for rapid iteration during development and debugging.
#
# USAGE:
#   ./compile-to-router.sh [ROUTER_IP] [OPTIONS]
#
# ARGUMENTS:
#   ROUTER_IP (optional)    - IP address of the target router
#                            Format: X.X.X.X (e.g., 192.168.1.1)
#                            Default: 192.168.1.1
#                            Must be the first argument if provided
#
# OPTIONS:
#   --device=DEVICE        - Target device model for architecture selection
#                           Supported values:
#                           - gl-mt3000 (ARM64 architecture) [default]
#                           - gl-ar300 (MIPS with soft float)
#
# EXAMPLES:
#   ./compile-to-router.sh                                    # Deploy to 192.168.1.1 for gl-mt3000
#   ./compile-to-router.sh 192.168.1.100                     # Deploy to custom IP for gl-mt3000
#   ./compile-to-router.sh --device=gl-ar300                 # Deploy to 192.168.1.1 for gl-ar300
#   ./compile-to-router.sh 192.168.1.100 --device=gl-ar300  # Custom IP and device
#
# REQUIREMENTS:
#   - Go compiler installed and configured
#   - SSH access to the router (uses root user)
<<<<<<< HEAD
#     * For password-less deployment, set up SSH keys: ssh-copy-id root@router_ip
#   - Router must have the tollgate-basic service configured
=======
#   - Router must have the tollgate-wrt service configured
>>>>>>> ccb08569

echo "Compiling to router"

# Default settings
ROUTER_USERNAME=root
ROUTER_IP=192.168.1.1
DEVICE="gl-mt3000"

# Check for router IP as first argument
if [[ $1 =~ ^[0-9]+\.[0-9]+\.[0-9]+\.[0-9]+$ ]]; then
  ROUTER_IP="$1"
  shift
fi

# Parse remaining command line arguments
for i in "$@"; do
  case $i in
    --device=*)
      DEVICE="${i#*=}"
      shift
      ;;
    *)
      ;;
  esac
done
<<<<<<< HEAD

# SSH/SCP connection options
SSH_OPTS="-o ConnectTimeout=3 -o StrictHostKeyChecking=no -o UserKnownHostsFile=/dev/null"
EXECUTABLE_NAME=tollgate-basic
=======
EXECUTABLE_NAME=tollgate-wrt
>>>>>>> ccb08569
EXECUTABLE_PATH="/usr/bin/$EXECUTABLE_NAME"

cd src

# Build main service
echo "Building TollGate service..."
if [[ $DEVICE == "gl-mt3000" ]]; then
  env GOOS=linux GOARCH=arm64 go build -o $EXECUTABLE_NAME -trimpath -ldflags="-s -w"
elif [[ $DEVICE == "gl-ar300" ]]; then
  env GOOS=linux GOARCH=mips GOMIPS=softfloat go build -o $EXECUTABLE_NAME -trimpath -ldflags="-s -w"
else
  echo "Unknown device: $DEVICE"
  exit 1
fi

# Build CLI client
CLI_NAME=tollgate
CLI_PATH="/usr/bin/$CLI_NAME"
echo "Building CLI client..."
cd cmd/tollgate-cli

# Clean previous CLI builds
rm -f $CLI_NAME
go clean -cache
go mod tidy

if [[ $DEVICE == "gl-mt3000" ]]; then
  env GOOS=linux GOARCH=arm64 go build -o $CLI_NAME -trimpath -ldflags="-s -w"
elif [[ $DEVICE == "gl-ar300" ]]; then
  env GOOS=linux GOARCH=mips GOMIPS=softfloat go build -o $CLI_NAME -trimpath -ldflags="-s -w"
else
  echo "Unknown device: $DEVICE"
  exit 1
fi

# Verify CLI binary was created
if [[ ! -f $CLI_NAME ]]; then
  echo "ERROR: CLI binary was not created!"
  exit 1
fi

echo "CLI binary created: $(ls -la $CLI_NAME)"
cd ../..

# Stop service, deploy both binaries, start service
echo "Stopping service $EXECUTABLE_NAME on router..."
ssh $SSH_OPTS $ROUTER_USERNAME@$ROUTER_IP "service $EXECUTABLE_NAME stop"
echo "Stopped service $EXECUTABLE_NAME on router"

echo "Copying service binary to router..."
scp -O $SSH_OPTS "$EXECUTABLE_NAME" "$ROUTER_USERNAME@$ROUTER_IP:$EXECUTABLE_PATH"
echo "Service binary copied to router"

echo "Copying CLI binary to router..."
scp -O $SSH_OPTS "cmd/tollgate-cli/$CLI_NAME" "$ROUTER_USERNAME@$ROUTER_IP:$CLI_PATH"
echo "CLI binary copied to router at $CLI_PATH"

echo "Setting executable permissions..."
ssh $SSH_OPTS $ROUTER_USERNAME@$ROUTER_IP "chmod +x $CLI_PATH"

echo "Starting service $EXECUTABLE_NAME on router..."
ssh $SSH_OPTS $ROUTER_USERNAME@$ROUTER_IP "service $EXECUTABLE_NAME start"
echo "Started service $EXECUTABLE_NAME on router"

echo "Done"<|MERGE_RESOLUTION|>--- conflicted
+++ resolved
@@ -3,24 +3,15 @@
 # Exit on any error (including SSH timeouts)
 set -e
 
-<<<<<<< HEAD
-# compile-to-router.sh - Build and deploy TollGate service + CLI to OpenWrt router
-=======
 # compile-to-router.sh - Build and deploy tollgate-wrt binary to OpenWrt router
->>>>>>> ccb08569
 #
 # PURPOSE:
 #   Development/debugging tool for quickly testing changes on a router.
 #   NOT intended for official deployments or production use.
 #
 # DESCRIPTION:
-<<<<<<< HEAD
 #   This script cross-compiles both the TollGate service and CLI client for the target
 #   router architecture and deploys them via SSH/SCP. It handles the service
-=======
-#   This script cross-compiles the tollgate-wrt Go application for the target
-#   router architecture and deploys it via SSH/SCP. It handles the service
->>>>>>> ccb08569
 #   lifecycle by stopping the service before deployment and restarting it after.
 #   Designed for rapid iteration during development and debugging.
 #
@@ -48,13 +39,8 @@
 # REQUIREMENTS:
 #   - Go compiler installed and configured
 #   - SSH access to the router (uses root user)
-<<<<<<< HEAD
 #     * For password-less deployment, set up SSH keys: ssh-copy-id root@router_ip
 #   - Router must have the tollgate-basic service configured
-=======
-#   - Router must have the tollgate-wrt service configured
->>>>>>> ccb08569
-
 echo "Compiling to router"
 
 # Default settings
@@ -79,14 +65,10 @@
       ;;
   esac
 done
-<<<<<<< HEAD
 
 # SSH/SCP connection options
 SSH_OPTS="-o ConnectTimeout=3 -o StrictHostKeyChecking=no -o UserKnownHostsFile=/dev/null"
-EXECUTABLE_NAME=tollgate-basic
-=======
 EXECUTABLE_NAME=tollgate-wrt
->>>>>>> ccb08569
 EXECUTABLE_PATH="/usr/bin/$EXECUTABLE_NAME"
 
 cd src
