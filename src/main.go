--- conflicted
+++ resolved
@@ -49,7 +49,7 @@
 	return
 }
 
-<<<<<<< HEAD
+
 func InitializeGlobalLogger(logLevel string) {
 	level, err := logrus.ParseLevel(strings.ToLower(logLevel))
 	if err != nil {
@@ -57,32 +57,6 @@
 		level = logrus.InfoLevel
 		logrus.WithError(err).Warn("Failed to parse log level, defaulting to info")
 	}
-=======
-// getTollgatePaths returns the configuration file paths based on the environment.
-// If TOLLGATE_TEST_CONFIG_DIR is set, it uses paths within that directory for testing.
-// Otherwise, it defaults to /etc/tollgate.
-func getTollgatePaths() (configPath, installPath, identitiesPath string) {
-	if testDir := os.Getenv("TOLLGATE_TEST_CONFIG_DIR"); testDir != "" {
-		configPath = filepath.Join(testDir, "config.json")
-		installPath = filepath.Join(testDir, "install.json")
-		identitiesPath = filepath.Join(testDir, "identities.json")
-		return
-	}
-	// Default paths for production
-	configPath = "/etc/tollgate/config.json"
-	installPath = "/etc/tollgate/install.json"
-	identitiesPath = "/etc/tollgate/identities.json"
-	return
-}
-
-func InitializeGlobalLogger(logLevel string) {
-	level, err := logrus.ParseLevel(strings.ToLower(logLevel))
-	if err != nil {
-		// Default to info level if parsing fails
-		level = logrus.InfoLevel
-		logrus.WithError(err).Warn("Failed to parse log level, defaulting to info")
-	}
->>>>>>> d549d25d
 
 	logrus.SetLevel(level)
 
@@ -108,17 +82,9 @@
 	installConfig = configManager.GetInstallConfig()
 
 	mainConfig = configManager.GetConfig()
-<<<<<<< HEAD
 
 	// Initialize global logger with the configured log level
 	InitializeGlobalLogger(mainConfig.LogLevel)
-
-=======
-
-	// Initialize global logger with the configured log level
-	InitializeGlobalLogger(mainConfig.LogLevel)
-
->>>>>>> d549d25d
 	IPAddressRandomized := fmt.Sprintf("%t", installConfig.IPAddressRandomized)
 	log.Printf("IPAddressRandomized: %s", IPAddressRandomized)
 
@@ -166,11 +132,7 @@
 	}
 
 	// Create and set chandler instance
-<<<<<<< HEAD
 	chandlerInstance, err := chandler.NewChandler(configManager, merchantInstance)
-=======
-	chandlerInstance := chandler.NewLoggerChandler()
->>>>>>> d549d25d
 	crowsnestInstance.SetChandler(chandlerInstance)
 
 	go func() {
