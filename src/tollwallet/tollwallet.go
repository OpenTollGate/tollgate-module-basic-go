package tollwallet

import (
	"fmt"
	"log"

	"github.com/OpenTollGate/tollgate-module-basic-go/src/lightning"
	"github.com/Origami74/gonuts-tollgate/cashu"
	"github.com/Origami74/gonuts-tollgate/wallet"
)

// TollWallet represents a Cashu wallet that can receive, swap, and send tokens
type TollWallet struct {
	wallet                     *wallet.Wallet
	acceptedMints              []string
	allowAndSwapUntrustedMints bool
}

// New creates a new Cashu wallet instance
func New(walletPath string, acceptedMints []string, allowAndSwapUntrustedMints bool) (*TollWallet, error) {

	// TODO: We want to restore from our mnemnonic seed phrase on startup as we have to keep our db in memory
	// TODO: Copy approach from alby: https://github.com/getAlby/hub/blob/158d4a2539307bda289149792c3748d44c9fed37/lnclient/cashu/cashu.go#L46

	if len(acceptedMints) < 1 {
		return nil, fmt.Errorf("No mints provided. Wallet requires at least 1 accepted mint, none were provided")
	}

	config := wallet.Config{WalletPath: walletPath, CurrentMintURL: acceptedMints[0]}
	cashuWallet, err := wallet.LoadWallet(config)

	if err != nil {
		return nil, fmt.Errorf("failed to create wallet: %w", err)
	}

	return &TollWallet{
		wallet:                     cashuWallet,
		acceptedMints:              acceptedMints,
		allowAndSwapUntrustedMints: allowAndSwapUntrustedMints,
	}, nil
}

func (w *TollWallet) Receive(token cashu.Token) (uint64, error) {
	mint := token.Mint()

	swapToTrusted := false

	// If mint is untrusted, check if operator allows swapping or rejects untrusted mints.
	if !contains(w.acceptedMints, mint) {
		if !w.allowAndSwapUntrustedMints {
			return 0, fmt.Errorf("Token rejected. Token for mint %s is not accepted and wallet does not allow swapping of untrusted mints.", mint)
		}
		swapToTrusted = true
	}

	amountAfterSwap, err := w.wallet.Receive(token, swapToTrusted)

	return amountAfterSwap, err
}

func (w *TollWallet) Send(amount uint64, mintUrl string, includeFees bool) (cashu.Token, error) {
	log.Printf("TollWallet.Send: attempting to send %d sats from mint %s (includeFees=%t)", amount, mintUrl, includeFees)

	proofs, err := w.wallet.Send(amount, mintUrl, includeFees)
	if err != nil {
		log.Printf("TollWallet.Send: wallet.Send failed: %v", err)
		return nil, fmt.Errorf("Failed to send %d to %s: %w", amount, mintUrl, err)
	}

	log.Printf("TollWallet.Send: received %d proofs from wallet.Send", len(proofs))

	// Validate proofs array is not empty
	if len(proofs) == 0 {
		log.Printf("TollWallet.Send: ERROR - received empty proofs array from wallet.Send")
		return nil, fmt.Errorf("wallet.Send returned empty proofs array for %d sats from %s", amount, mintUrl)
	}

	// Log proof details for debugging
	totalProofAmount := uint64(0)
	for i, proof := range proofs {
		totalProofAmount += proof.Amount
		log.Printf("TollWallet.Send: proof[%d]: amount=%d, secret=%s...", i, proof.Amount, proof.Secret[:min(10, len(proof.Secret))])
	}
	log.Printf("TollWallet.Send: total proof amount=%d (requested=%d)", totalProofAmount, amount)

	token, err := cashu.NewTokenV4(proofs, mintUrl, cashu.Sat, true) // TODO: Support multi unit
	if err != nil {
		log.Printf("TollWallet.Send: NewTokenV4 failed: %v", err)
		return nil, fmt.Errorf("Failed to create token: %w", err)
	}

	log.Printf("TollWallet.Send: successfully created token")
	return token, nil
}

// SendWithOverpayment sends tokens with overpayment capability using gonuts SendWithOptions
func (w *TollWallet) SendWithOverpayment(amount uint64, mintUrl string, maxOverpaymentPercent uint64, MaxOverpaymentAbsolute uint64) (string, error) {
	// Set up send options with overpayment capability
	options := wallet.SendOptions{
		IncludeFees:            true,
		AllowOverpayment:       true,
		MaxOverpaymentPercent:  uint(maxOverpaymentPercent),
		MaxOverpaymentAbsolute: MaxOverpaymentAbsolute,
	}

	// Use the gonuts SendWithOptions method
	result, err := w.wallet.SendWithOptions(amount, mintUrl, options)
	if err != nil {
		return "", fmt.Errorf("failed to send with overpayment to %s: %w", mintUrl, err)
	}

	// Create token from the proofs
	token, err := cashu.NewTokenV4(result.Proofs, mintUrl, cashu.Sat, true)
	if err != nil {
		return "", fmt.Errorf("failed to create token: %w", err)
	}

	// Encode token to string
	tokenString, err := token.Serialize()
	if err != nil {
		return "", fmt.Errorf("failed to serialize token: %w", err)
	}

	log.Printf("Send successful with %d%% overpayment tolerance: requested=%d, overpayment=%d",
		maxOverpaymentPercent, result.RequestedAmount, result.Overpayment)

	return tokenString, nil
}

<<<<<<< HEAD
func ParseToken(token string) (cashu.Token, error) {
=======
func (w *TollWallet) ParseToken(token string) (cashu.Token, error) {
>>>>>>> dd4d2e31
	return cashu.DecodeToken(token)
}

// contains checks if a string exists in a slice of strings
func contains(slice []string, str string) bool {
	for _, item := range slice {
		if item == str {
			return true
		}
	}
	return false
}

// GetBalance returns the current balance of the wallet
func (w *TollWallet) GetBalance() uint64 {
	balance := w.wallet.GetBalance()

	return balance
}

// GetBalanceByMint returns the balance of a specific mint in the wallet
func (w *TollWallet) GetBalanceByMint(mintUrl string) uint64 {
	balanceByMints := w.wallet.GetBalanceByMints()

	if balance, exists := balanceByMints[mintUrl]; exists {
		return balance
	}
	return 0
}

// MeltToLightning melts a token to a lightning invoice using LNURL
// It attempts to melt for the target amount, reducing by 5% each time if fees are too high
func (w *TollWallet) MeltToLightning(mintUrl string, targetAmount uint64, maxCost uint64, lnurl string) error {
	log.Printf("Attempting to melt %d sats to LNURL %s with max %d sats", targetAmount, lnurl, maxCost)

	// Start with the aimed payment amount
	currentAmount := targetAmount
	maxAttempts := 10
	attempts := 0

	var meltError error

	// Try to melt with reducing amounts if needed
	for attempts < maxAttempts {
		log.Printf("Attempt %d: Trying to melt %d sats", attempts+1, currentAmount)

		// Get a Lightning invoice from the LNURL
		invoice, err := lightning.GetInvoiceFromLightningAddress(lnurl, currentAmount)
		if err != nil {
			log.Printf("Error getting invoice: %v", err)
			meltError = err
			attempts++
			continue
		}

		// Try to pay the invoice using the wallet
		meltQuote, meltQuoteErr := w.wallet.RequestMeltQuote(invoice, mintUrl)

		if meltQuoteErr != nil {
			log.Printf("Error requesting melt quote for %s: %v", mintUrl, meltQuoteErr)
			meltError = meltQuoteErr
			attempts++
			continue
		}

		if meltQuote.Amount > maxCost {
			log.Printf("Melting %d to %s costs too much, reducing by 5%%", targetAmount, lnurl)
			meltError = fmt.Errorf("melt cost exceeds maximum allowed: %d > %d", meltQuote.Amount, maxCost)
			currentAmount = currentAmount - (currentAmount * 5 / 100) // Reduce by 5%
			attempts++
			continue
		}

		meltResult, meltErr := w.wallet.Melt(meltQuote.Quote)

		if meltErr != nil {
			log.Printf("Error melting quote %s for %s: %v", meltQuote.Quote, mintUrl, meltErr)
			meltError = meltErr
			attempts++
			continue
		}

		log.Printf("meltResult: %s", meltResult.State)
		log.Printf("Successfully melted %d sats with %d sats in fees", currentAmount, meltResult.FeeReserve)
		return nil

	}

	// If we get here, all attempts failed
	return fmt.Errorf("failed to melt after %d attempts: %w", attempts, meltError)
}<|MERGE_RESOLUTION|>--- conflicted
+++ resolved
@@ -127,11 +127,8 @@
 	return tokenString, nil
 }
 
-<<<<<<< HEAD
+
 func ParseToken(token string) (cashu.Token, error) {
-=======
-func (w *TollWallet) ParseToken(token string) (cashu.Token, error) {
->>>>>>> dd4d2e31
 	return cashu.DecodeToken(token)
 }
 
