--- conflicted
+++ resolved
@@ -80,8 +80,6 @@
 		}).Warn("Trust policy validation failed")
 		return err
 	}
-
-<<<<<<< HEAD
 
 	// Find overlapping mint options and select the best one
 	selectedPricing, err := c.selectCompatiblePricingOption(adInfo.PricingOptions)
@@ -270,202 +268,11 @@
 
 	// Create and start usage tracker
 	err = c.createUsageTracker(session)
-=======
-	// Find overlapping mint options and select the best one
-	selectedPricing, err := c.selectCompatiblePricingOption(adInfo.PricingOptions)
->>>>>>> 68fbab99
+
 	if err != nil {
 		logger.WithFields(logrus.Fields{
 			"upstream_pubkey": upstream.Advertisement.PubKey,
 			"error":           err,
-<<<<<<< HEAD
-=======
-		}).Error("No compatible pricing options found")
-		return err
-	}
-
-	// Check if we have sufficient funds for minimum purchase
-	minPaymentAmount := selectedPricing.MinSteps * selectedPricing.PricePerStep
-	availableBalance := c.merchant.GetBalanceByMint(selectedPricing.MintURL)
-
-	if availableBalance < minPaymentAmount {
-		err := fmt.Errorf("insufficient funds: need %d sats, have %d sats", minPaymentAmount, availableBalance)
-		logger.WithFields(logrus.Fields{
-			"upstream_pubkey":   upstream.Advertisement.PubKey,
-			"required_amount":   minPaymentAmount,
-			"available_balance": availableBalance,
-			"mint_url":          selectedPricing.MintURL,
-		}).Error("Insufficient funds for minimum purchase")
-		return err
-	}
-
-	// Calculate steps based on preferred session increments for granular payments
-	var preferredAllotment uint64
-	switch adInfo.Metric {
-	case "milliseconds":
-		preferredAllotment = config.Chandler.Sessions.PreferredSessionIncrementsMilliseconds
-	case "bytes":
-		preferredAllotment = config.Chandler.Sessions.PreferredSessionIncrementsBytes
-	default:
-		return fmt.Errorf("unsupported metric: %s", adInfo.Metric)
-	}
-
-	// Convert preferred allotment to steps
-	preferredSteps := preferredAllotment / adInfo.StepSize
-	if preferredSteps == 0 {
-		preferredSteps = 1 // Minimum 1 step
-	}
-
-	// Calculate affordability constraints
-	maxAffordableSteps := availableBalance / selectedPricing.PricePerStep
-
-	// Choose the smallest of: preferred, affordable, or minimum required
-	desiredSteps := preferredSteps
-
-	logger.WithFields(logrus.Fields{
-		"preferred_allotment":  preferredAllotment,
-		"step_size":            adInfo.StepSize,
-		"preferred_steps":      preferredSteps,
-		"available_balance":    availableBalance,
-		"price_per_step":       selectedPricing.PricePerStep,
-		"max_affordable_steps": maxAffordableSteps,
-		"min_steps":            selectedPricing.MinSteps,
-		"desired_steps_before": desiredSteps,
-	}).Info("🔍 Step calculation details")
-
-	if desiredSteps < selectedPricing.MinSteps {
-		desiredSteps = selectedPricing.MinSteps
-		logger.WithFields(logrus.Fields{
-			"adjusted_to_min": desiredSteps,
-		}).Info("🔍 Adjusted to minimum steps")
-	}
-	if desiredSteps > maxAffordableSteps {
-		desiredSteps = maxAffordableSteps
-		logger.WithFields(logrus.Fields{
-			"adjusted_to_affordable": desiredSteps,
-		}).Info("🔍 Adjusted to affordable steps")
-	}
-
-	steps := desiredSteps
-
-	logger.WithFields(logrus.Fields{
-		"metric":               adInfo.Metric,
-		"preferred_allotment":  preferredAllotment,
-		"preferred_steps":      preferredSteps,
-		"min_required_steps":   selectedPricing.MinSteps,
-		"max_affordable_steps": maxAffordableSteps,
-		"final_steps":          steps,
-		"step_size":            adInfo.StepSize,
-	}).Info("💳 Calculated payment steps for granular session")
-
-	// Final check: ensure we don't send a payment with 0 steps
-	if steps == 0 {
-		err := fmt.Errorf("cannot make payment with 0 steps: insufficient funds or invalid pricing")
-		logger.WithFields(logrus.Fields{
-			"upstream_pubkey":      upstream.Advertisement.PubKey,
-			"available_balance":    availableBalance,
-			"price_per_step":       selectedPricing.PricePerStep,
-			"max_affordable_steps": maxAffordableSteps,
-			"min_steps":            selectedPricing.MinSteps,
-		}).Error("Payment rejected: 0 steps calculated")
-		return err
-	}
-
-	// Create payment proposal
-	proposal := &PaymentProposal{
-		UpstreamPubkey:     upstream.Advertisement.PubKey,
-		Steps:              steps,
-		PricingOption:      selectedPricing,
-		Reason:             "initial",
-		EstimatedAllotment: CalculateAllotment(steps, adInfo.StepSize),
-	}
-
-	// Validate budget constraints
-	err = ValidateBudgetConstraints(
-		proposal,
-		config.Chandler.MaxPricePerMillisecond,
-		config.Chandler.MaxPricePerByte,
-		adInfo.Metric,
-		adInfo.StepSize,
-	)
-	if err != nil {
-		logger.WithFields(logrus.Fields{
-			"upstream_pubkey": upstream.Advertisement.PubKey,
-			"error":           err,
-		}).Warn("Budget constraints not met")
-		return err
-	}
-
-	// Generate unique customer private key for this session
-	customerPrivateKey := nostr.GeneratePrivateKey()
-	customerPublicKey, err := nostr.GetPublicKey(customerPrivateKey)
-	if err != nil {
-		logger.WithFields(logrus.Fields{
-			"upstream_pubkey": upstream.Advertisement.PubKey,
-			"error":           err,
-		}).Error("Failed to derive customer public key")
-		return err
-	}
-
-	// Create session first
-	session := &ChandlerSession{
-		UpstreamTollgate:   upstream,
-		CustomerPrivateKey: customerPrivateKey,
-		Advertisement:      upstream.Advertisement,
-		AdvertisementInfo:  adInfo,
-		SelectedPricing:    selectedPricing,
-		TotalAllotment:     proposal.EstimatedAllotment,
-		RenewalThresholds:  config.Chandler.Sessions.DefaultRenewalThresholds,
-		CreatedAt:          time.Now(),
-		LastPaymentAt:      time.Now(),
-		TotalSpent:         proposal.Steps * selectedPricing.PricePerStep,
-		PaymentCount:       1,
-		Status:             SessionActive,
-	}
-
-	// Create and send payment
-	// Log payment proposal details for debugging
-	logger.WithFields(logrus.Fields{
-		"upstream_pubkey":     proposal.UpstreamPubkey,
-		"steps":               proposal.Steps,
-		"price_per_step":      proposal.PricingOption.PricePerStep,
-		"mint_url":            proposal.PricingOption.MintURL,
-		"min_steps":           proposal.PricingOption.MinSteps,
-		"reason":              proposal.Reason,
-		"estimated_allotment": proposal.EstimatedAllotment,
-		"total_amount":        proposal.Steps * proposal.PricingOption.PricePerStep,
-	}).Info("💰 Creating payment proposal for upstream TollGate")
-
-	sessionEvent, err := c.createAndSendPayment(session, proposal)
-	if err != nil {
-		logger.WithFields(logrus.Fields{
-			"upstream_pubkey": upstream.Advertisement.PubKey,
-			"error":           err,
-		}).Error("Failed to create and send payment")
-		return err
-	}
-
-	// Extract actual allotment from session event response
-	actualAllotment, err := c.extractAllotment(sessionEvent)
-	if err != nil {
-		logger.WithFields(logrus.Fields{
-			"upstream_pubkey": upstream.Advertisement.PubKey,
-			"error":           err,
-		}).Error("Failed to extract allotment from session event")
-		return err
-	}
-
-	// Update session with the received session event and actual allotment
-	session.SessionEvent = sessionEvent
-	session.TotalAllotment = actualAllotment
-
-	// Create and start usage tracker
-	err = c.createUsageTracker(session)
-	if err != nil {
-		logger.WithFields(logrus.Fields{
-			"upstream_pubkey": upstream.Advertisement.PubKey,
-			"error":           err,
->>>>>>> 68fbab99
 		}).Error("Failed to create usage tracker")
 		return err
 	}
